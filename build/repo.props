--- conflicted
+++ resolved
@@ -1,10 +1,6 @@
-<<<<<<< HEAD
-﻿<Project>
-=======
 <Project>
   <Import Project="dependencies.props" />
 
->>>>>>> 0d9edc69
   <PropertyGroup>
     <AssemblySigningCertName>Microsoft</AssemblySigningCertName>
 
@@ -12,10 +8,6 @@
 
     <!-- These properties are use by the automation that updates dependencies.props -->
     <LineupPackageId>Internal.AspNetCore.Universe.Lineup</LineupPackageId>
-<<<<<<< HEAD
-=======
-    <LineupPackageVersion>2.1.0-rc1-*</LineupPackageVersion>
->>>>>>> 0d9edc69
     <LineupPackageRestoreSource>https://dotnet.myget.org/F/aspnetcore-dev/api/v3/index.json</LineupPackageRestoreSource>
   </PropertyGroup>
 
