// Copyright (c) .NET Foundation. All rights reserved.
// Licensed under the Apache License, Version 2.0. See License.txt in the project root for license information.

using System;
using System.Diagnostics;
using System.IO.Pipelines;
using System.Net.WebSockets;
using System.Threading;
using System.Threading.Tasks;
using Microsoft.AspNetCore.Connections;
using Microsoft.Extensions.Logging;

namespace Microsoft.AspNetCore.Http.Connections.Internal.Transports
{
    internal partial class WebSocketsServerTransport : IHttpTransport
    {
        private readonly WebSocketOptions _options;
        private readonly ILogger _logger;
        private readonly IDuplexPipe _application;
        private readonly HttpConnectionContext _connection;
        private volatile bool _aborted;

        public WebSocketsServerTransport(WebSocketOptions options, IDuplexPipe application, HttpConnectionContext connection, ILoggerFactory loggerFactory)
        {
            if (options == null)
            {
                throw new ArgumentNullException(nameof(options));
            }

            if (application == null)
            {
                throw new ArgumentNullException(nameof(application));
            }

            if (loggerFactory == null)
            {
                throw new ArgumentNullException(nameof(loggerFactory));
            }

            _options = options;
            _application = application;
            _connection = connection;

            // We create the logger with a string to preserve the logging namespace after the server side transport renames.
            _logger = loggerFactory.CreateLogger("Microsoft.AspNetCore.Http.Connections.Internal.Transports.WebSocketsTransport");
        }

        public async Task ProcessRequestAsync(HttpContext context, CancellationToken token)
        {
            Debug.Assert(context.WebSockets.IsWebSocketRequest, "Not a websocket request");

            var subProtocol = _options.SubProtocolSelector?.Invoke(context.WebSockets.WebSocketRequestedProtocols);

            using (var ws = await context.WebSockets.AcceptWebSocketAsync(subProtocol))
            {
                Log.SocketOpened(_logger, subProtocol);

                try
                {
                    await ProcessSocketAsync(ws);
                }
                finally
                {
                    Log.SocketClosed(_logger);
                }
            }
        }

        public async Task ProcessSocketAsync(WebSocket socket)
        {
            // Begin sending and receiving. Receiving must be started first because ExecuteAsync enables SendAsync.
            var receiving = StartReceiving(socket);
            var sending = StartSending(socket);

            // Wait for send or receive to complete
            var trigger = await Task.WhenAny(receiving, sending);

            if (trigger == receiving)
            {
                Log.WaitingForSend(_logger);

                // We're waiting for the application to finish and there are 2 things it could be doing
                // 1. Waiting for application data
                // 2. Waiting for a websocket send to complete

                // Cancel the application so that ReadAsync yields
                _application.Input.CancelPendingRead();

                using (var delayCts = new CancellationTokenSource())
                {
                    var resultTask = await Task.WhenAny(sending, Task.Delay(_options.CloseTimeout, delayCts.Token));

                    if (resultTask != sending)
                    {
                        // We timed out so now we're in ungraceful shutdown mode
                        Log.CloseTimedOut(_logger);

                        // Abort the websocket if we're stuck in a pending send to the client
                        _aborted = true;

                        socket.Abort();
                    }
                    else
                    {
                        delayCts.Cancel();
                    }
                }
            }
            else
            {
                Log.WaitingForClose(_logger);

                // We're waiting on the websocket to close and there are 2 things it could be doing
                // 1. Waiting for websocket data
                // 2. Waiting on a flush to complete (backpressure being applied)

                using (var delayCts = new CancellationTokenSource())
                {
                    var resultTask = await Task.WhenAny(receiving, Task.Delay(_options.CloseTimeout, delayCts.Token));

                    if (resultTask != receiving)
                    {
                        // Abort the websocket if we're stuck in a pending receive from the client
                        _aborted = true;

                        socket.Abort();

                        // Cancel any pending flush so that we can quit
                        _application.Output.CancelPendingFlush();
                    }
                    else
                    {
                        delayCts.Cancel();
                    }
                }
            }
        }

        private async Task StartReceiving(WebSocket socket)
        {
            var token = _connection.Cancellation?.Token ?? default;

            try
            {
                while (!token.IsCancellationRequested)
                {
                    // Do a 0 byte read so that idle connections don't allocate a buffer when waiting for a read
                    var result = await socket.ReceiveAsync(Memory<byte>.Empty, token);

                    if (result.MessageType == WebSocketMessageType.Close)
                    {
                        return;
                    }

                    var memory = _application.Output.GetMemory();

                    var receiveResult = await socket.ReceiveAsync(memory, token);
<<<<<<< HEAD
                    // Need to check again for netcoreapp5.0 because a close can happen between a 0-byte read and the actual read
=======

                    // Need to check again for netcoreapp3.0 and later because a close can happen between a 0-byte read and the actual read
>>>>>>> 2c179318
                    if (receiveResult.MessageType == WebSocketMessageType.Close)
                    {
                        return;
                    }

                    Log.MessageReceived(_logger, receiveResult.MessageType, receiveResult.Count, receiveResult.EndOfMessage);

                    _application.Output.Advance(receiveResult.Count);

                    var flushResult = await _application.Output.FlushAsync();

                    // We canceled in the middle of applying back pressure
                    // or if the consumer is done
                    if (flushResult.IsCanceled || flushResult.IsCompleted)
                    {
                        break;
                    }
                }
            }
            catch (WebSocketException ex) when (ex.WebSocketErrorCode == WebSocketError.ConnectionClosedPrematurely)
            {
                // Client has closed the WebSocket connection without completing the close handshake
                Log.ClosedPrematurely(_logger, ex);
            }
            catch (OperationCanceledException)
            {
                // Ignore aborts, don't treat them like transport errors
            }
            catch (Exception ex)
            {
                if (!_aborted && !token.IsCancellationRequested)
                {
                    _application.Output.Complete(ex);
                }
            }
            finally
            {
                // We're done writing
                _application.Output.Complete();
            }
        }

        private async Task StartSending(WebSocket socket)
        {
            Exception error = null;

            try
            {
                while (true)
                {
                    var result = await _application.Input.ReadAsync();
                    var buffer = result.Buffer;

                    // Get a frame from the application

                    try
                    {
                        if (result.IsCanceled)
                        {
                            break;
                        }

                        if (!buffer.IsEmpty)
                        {
                            try
                            {
                                Log.SendPayload(_logger, buffer.Length);

                                var webSocketMessageType = (_connection.ActiveFormat == TransferFormat.Binary
                                    ? WebSocketMessageType.Binary
                                    : WebSocketMessageType.Text);

                                if (WebSocketCanSend(socket))
                                {
                                    await socket.SendAsync(buffer, webSocketMessageType);
                                }
                                else
                                {
                                    break;
                                }
                            }
                            catch (Exception ex)
                            {
                                if (!_aborted)
                                {
                                    Log.ErrorWritingFrame(_logger, ex);
                                }
                                break;
                            }
                        }
                        else if (result.IsCompleted)
                        {
                            break;
                        }
                    }
                    finally
                    {
                        _application.Input.AdvanceTo(buffer.End);
                    }
                }
            }
            catch (Exception ex)
            {
                error = ex;
            }
            finally
            {
                // Send the close frame before calling into user code
                if (WebSocketCanSend(socket))
                {
                    try
                    {
                        // We're done sending, send the close frame to the client if the websocket is still open
                        await socket.CloseOutputAsync(error != null ? WebSocketCloseStatus.InternalServerError : WebSocketCloseStatus.NormalClosure, "", CancellationToken.None);
                    }
                    catch (Exception ex)
                    {
                        Log.ClosingWebSocketFailed(_logger, ex);
                    }
                }

                _application.Input.Complete();
            }

        }

        private static bool WebSocketCanSend(WebSocket ws)
        {
            return !(ws.State == WebSocketState.Aborted ||
                   ws.State == WebSocketState.Closed ||
                   ws.State == WebSocketState.CloseSent);
        }
    }
}<|MERGE_RESOLUTION|>--- conflicted
+++ resolved
@@ -155,12 +155,8 @@
                     var memory = _application.Output.GetMemory();
 
                     var receiveResult = await socket.ReceiveAsync(memory, token);
-<<<<<<< HEAD
-                    // Need to check again for netcoreapp5.0 because a close can happen between a 0-byte read and the actual read
-=======
 
                     // Need to check again for netcoreapp3.0 and later because a close can happen between a 0-byte read and the actual read
->>>>>>> 2c179318
                     if (receiveResult.MessageType == WebSocketMessageType.Close)
                     {
                         return;
