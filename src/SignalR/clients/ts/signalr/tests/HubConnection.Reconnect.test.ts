// Copyright (c) .NET Foundation. All rights reserved.
// Licensed under the Apache License, Version 2.0. See License.txt in the project root for license information.

import { DefaultReconnectPolicy } from "../src/DefaultReconnectPolicy";
import { HttpConnection, INegotiateResponse } from "../src/HttpConnection";
import { HubConnection, HubConnectionState } from "../src/HubConnection";
import { IHttpConnectionOptions } from "../src/IHttpConnectionOptions";
import { MessageType } from "../src/IHubProtocol";
import { RetryContext } from "../src/IRetryPolicy";
import { JsonHubProtocol } from "../src/JsonHubProtocol";

import { VerifyLogger } from "./Common";
import { TestConnection } from "./TestConnection";
import { TestHttpClient } from "./TestHttpClient";
import { TestEvent, TestMessageEvent, TestWebSocket } from "./TestWebSocket";
import { PromiseSource } from "./Utils";
import { TestHttpClient } from "./TestHttpClient";
import { TestWebSocket, TestEvent, TestMessageEvent } from "./TestWebSocket";

describe("auto reconnect", () => {
    it("is not enabled by default", async () => {
        await VerifyLogger.run(async (logger) => {
            const closePromise = new PromiseSource();
            let onreconnectingCalled = false;

            const connection = new TestConnection();
            const hubConnection = HubConnection.create(connection, logger, new JsonHubProtocol());

            hubConnection.onclose(() => {
                closePromise.resolve();
            });

            hubConnection.onreconnecting(() => {
                onreconnectingCalled = true;
            });

            await hubConnection.start();

            // Typically this would be called by the transport
            connection.onclose!(new Error("Connection lost"));

            await closePromise;

            expect(onreconnectingCalled).toBe(false);
        });
    });

    it("can be opted into", async () => {
        await VerifyLogger.run(async (logger) => {
            const reconnectedPromise = new PromiseSource();

            let nextRetryDelayCalledPromise = new PromiseSource();
            let continueRetryingPromise = new PromiseSource();

            let lastRetryCount = -1;
            let lastElapsedMs = -1;
            let retryReason = null;
            let onreconnectingCount = 0;
            let onreconnectedCount = 0;
            let closeCount = 0;

            const connection = new TestConnection();
            const hubConnection = HubConnection.create(connection, logger, new JsonHubProtocol(), {
                    nextRetryDelayInMilliseconds(retryContext: RetryContext) {
                        lastRetryCount = retryContext.previousRetryCount;
                        lastElapsedMs = retryContext.elapsedMilliseconds;
                        retryReason = retryContext.retryReason;
                        nextRetryDelayCalledPromise.resolve();
                        return 0;
                    },
                });

            hubConnection.onreconnecting(() => {
                onreconnectingCount++;
            });

            hubConnection.onreconnected(() => {
                onreconnectedCount++;
                reconnectedPromise.resolve();
            });

            hubConnection.onclose(() => {
                closeCount++;
            });

            await hubConnection.start();

            connection.start = () => {
                const promise = continueRetryingPromise;
                continueRetryingPromise = new PromiseSource();
                return promise;
            };

            const oncloseError = new Error("Connection lost");
            const continueRetryingError = new Error("Reconnect attempt failed");

            // Typically this would be called by the transport
            connection.onclose!(oncloseError);

            await nextRetryDelayCalledPromise;
            nextRetryDelayCalledPromise = new PromiseSource();

            expect(hubConnection.state).toBe(HubConnectionState.Reconnecting);
            expect(lastRetryCount).toBe(0);
            expect(lastElapsedMs).toBe(0);
            expect(retryReason).toBe(oncloseError);
            expect(onreconnectingCount).toBe(1);
            expect(onreconnectedCount).toBe(0);
            expect(closeCount).toBe(0);

            // Make sure the the Promise is "handled" immediately upon rejection or else this test fails.
            continueRetryingPromise.catch(() => { });
            continueRetryingPromise.reject(continueRetryingError);
            await nextRetryDelayCalledPromise;

            expect(lastRetryCount).toBe(1);
            expect(lastElapsedMs).toBeGreaterThanOrEqual(0);
            expect(retryReason).toBe(continueRetryingError);
            expect(onreconnectingCount).toBe(1);
            expect(onreconnectedCount).toBe(0);
            expect(closeCount).toBe(0);

            continueRetryingPromise.resolve();
            await reconnectedPromise;

            expect(hubConnection.state).toBe(HubConnectionState.Connected);
            expect(lastRetryCount).toBe(1);
            expect(lastElapsedMs).toBeGreaterThanOrEqual(0);
            expect(onreconnectingCount).toBe(1);
            expect(onreconnectedCount).toBe(1);
            expect(closeCount).toBe(0);

            await hubConnection.stop();

            expect(lastRetryCount).toBe(1);
            expect(lastElapsedMs).toBeGreaterThanOrEqual(0);
            expect(onreconnectingCount).toBe(1);
            expect(onreconnectedCount).toBe(1);
            expect(closeCount).toBe(1);
        });
    });

    it("stops if the reconnect policy returns null", async () => {
        await VerifyLogger.run(async (logger) => {
            const closePromise = new PromiseSource();

            let nextRetryDelayCalledPromise = new PromiseSource();

            let lastRetryCount = -1;
            let lastElapsedMs = -1;
            let retryReason = null;
            let onreconnectingCount = 0;
            let onreconnectedCount = 0;
            let closeCount = 0;

            const connection = new TestConnection();
            const hubConnection = HubConnection.create(connection, logger, new JsonHubProtocol(), {
                    nextRetryDelayInMilliseconds(retryContext: RetryContext) {
                        lastRetryCount = retryContext.previousRetryCount;
                        lastElapsedMs = retryContext.elapsedMilliseconds;
                        retryReason = retryContext.retryReason;
                        nextRetryDelayCalledPromise.resolve();

                        return retryContext.previousRetryCount === 0 ? 0 : null;
                    },
                });

            hubConnection.onreconnecting(() => {
                onreconnectingCount++;
            });

            hubConnection.onreconnected(() => {
                onreconnectedCount++;
            });

            hubConnection.onclose(() => {
                closeCount++;
                closePromise.resolve();
            });

            await hubConnection.start();

            const oncloseError = new Error("Connection lost");
            const startError = new Error("Reconnect attempt failed");

            connection.start = () => {
                throw startError;
            };

            // Typically this would be called by the transport
            connection.onclose!(oncloseError);

            await nextRetryDelayCalledPromise;
            nextRetryDelayCalledPromise = new PromiseSource();

            expect(hubConnection.state).toBe(HubConnectionState.Reconnecting);
            expect(lastRetryCount).toBe(0);
            expect(lastElapsedMs).toBe(0);
            expect(retryReason).toBe(oncloseError);
            expect(onreconnectingCount).toBe(1);
            expect(onreconnectedCount).toBe(0);
            expect(closeCount).toBe(0);

            await nextRetryDelayCalledPromise;

            expect(hubConnection.state).toBe(HubConnectionState.Disconnected);
            expect(lastRetryCount).toBe(1);
            expect(lastElapsedMs).toBeGreaterThanOrEqual(0);
            expect(retryReason).toBe(startError);
            expect(onreconnectingCount).toBe(1);
            expect(onreconnectedCount).toBe(0);
            expect(closeCount).toBe(1);
        });
    });

    it("can reconnect multiple times", async () => {
        await VerifyLogger.run(async (logger) => {
            let reconnectedPromise = new PromiseSource();
            let nextRetryDelayCalledPromise = new PromiseSource();

            let lastRetryCount = -1;
            let lastElapsedMs = -1;
            let retryReason = null;
            let onreconnectingCount = 0;
            let onreconnectedCount = 0;
            let closeCount = 0;

            const connection = new TestConnection();
            const hubConnection = HubConnection.create(connection, logger, new JsonHubProtocol(), {
                    nextRetryDelayInMilliseconds(retryContext: RetryContext) {
                        lastRetryCount = retryContext.previousRetryCount;
                        lastElapsedMs = retryContext.elapsedMilliseconds;
                        retryReason = retryContext.retryReason;
                        nextRetryDelayCalledPromise.resolve();
                        return 0;
                    },
                });

            hubConnection.onreconnecting(() => {
                onreconnectingCount++;
            });

            hubConnection.onreconnected(() => {
                onreconnectedCount++;
                reconnectedPromise.resolve();
            });

            hubConnection.onclose(() => {
                closeCount++;
            });

            await hubConnection.start();

            const oncloseError = new Error("Connection lost 1");
            const oncloseError2 = new Error("Connection lost 2");

            // Typically this would be called by the transport
            connection.onclose!(oncloseError);

            await nextRetryDelayCalledPromise;
            nextRetryDelayCalledPromise = new PromiseSource();

            expect(hubConnection.state).toBe(HubConnectionState.Reconnecting);
            expect(lastRetryCount).toBe(0);
            expect(lastElapsedMs).toBe(0);
            expect(retryReason).toBe(oncloseError);
            expect(onreconnectingCount).toBe(1);
            expect(onreconnectedCount).toBe(0);
            expect(closeCount).toBe(0);

            await reconnectedPromise;
            reconnectedPromise = new PromiseSource();

            expect(hubConnection.state).toBe(HubConnectionState.Connected);
            expect(lastRetryCount).toBe(0);
            expect(lastElapsedMs).toBe(0);
            expect(onreconnectingCount).toBe(1);
            expect(onreconnectedCount).toBe(1);
            expect(closeCount).toBe(0);

            connection.onclose!(oncloseError2);

            await nextRetryDelayCalledPromise;

            expect(hubConnection.state).toBe(HubConnectionState.Reconnecting);
            expect(lastRetryCount).toBe(0);
            expect(lastElapsedMs).toBe(0);
            expect(retryReason).toBe(oncloseError2);
            expect(onreconnectingCount).toBe(2);
            expect(onreconnectedCount).toBe(1);
            expect(closeCount).toBe(0);

            await reconnectedPromise;

            expect(hubConnection.state).toBe(HubConnectionState.Connected);
            expect(lastRetryCount).toBe(0);
            expect(lastElapsedMs).toBe(0);
            expect(onreconnectingCount).toBe(2);
            expect(onreconnectedCount).toBe(2);
            expect(closeCount).toBe(0);

            await hubConnection.stop();

            expect(lastRetryCount).toBe(0);
            expect(lastElapsedMs).toBe(0);
            expect(onreconnectingCount).toBe(2);
            expect(onreconnectedCount).toBe(2);
            expect(closeCount).toBe(1);
        });
    });

    it("does not transition into the reconnecting state if the first retry delay is null", async () => {
        await VerifyLogger.run(async (logger) => {
            const closePromise = new PromiseSource();

            let onreconnectingCount = 0;
            let onreconnectedCount = 0;
            let closeCount = 0;

            const connection = new TestConnection();
            // Note the [] parameter to the DefaultReconnectPolicy.
            const hubConnection = HubConnection.create(connection, logger, new JsonHubProtocol(), new DefaultReconnectPolicy([]));

            hubConnection.onreconnecting(() => {
                onreconnectingCount++;
            });

            hubConnection.onreconnected(() => {
                onreconnectedCount++;
            });

            hubConnection.onclose(() => {
                closeCount++;
                closePromise.resolve();
            });

            await hubConnection.start();

            // Typically this would be called by the transport
            connection.onclose!(new Error("Connection lost"));

            await closePromise;

            expect(hubConnection.state).toBe(HubConnectionState.Disconnected);
            expect(onreconnectingCount).toBe(0);
            expect(onreconnectedCount).toBe(0);
            expect(closeCount).toBe(1);
        });
    });

    it("does not transition into the reconnecting state if the connection is lost during initial handshake", async () => {
        await VerifyLogger.run(async (logger) => {
            let onreconnectingCount = 0;
            let onreconnectedCount = 0;
            let closeCount = 0;

            // Disable autoHandshake in TestConnection
            const connection = new TestConnection(false);
            const hubConnection = HubConnection.create(connection, logger, new JsonHubProtocol(), new DefaultReconnectPolicy());

            hubConnection.onreconnecting(() => {
                onreconnectingCount++;
            });

            hubConnection.onreconnected(() => {
                onreconnectedCount++;
            });

            hubConnection.onclose(() => {
                closeCount++;
            });

            const startPromise = hubConnection.start();

            expect(hubConnection.state).toBe(HubConnectionState.Connecting);

            // Typically this would be called by the transport
            connection.onclose!(new Error("Connection lost"));

            await expect(startPromise).rejects.toThrow("Connection lost");

            expect(onreconnectingCount).toBe(0);
            expect(onreconnectedCount).toBe(0);
            expect(closeCount).toBe(0);
        });
    });

    it("continues reconnecting state if the connection is lost during a reconnecting handshake", async () => {
        await VerifyLogger.run(async (logger) => {
            const reconnectedPromise = new PromiseSource();
            let nextRetryDelayCalledPromise = new PromiseSource();

            let lastRetryCount = 0;
            let retryReason = null;
            let onreconnectingCount = 0;
            let onreconnectedCount = 0;
            let closeCount = 0;

            // Disable autoHandshake in TestConnection
            const connection = new TestConnection(false);
            const hubConnection = HubConnection.create(connection, logger, new JsonHubProtocol(), {
                    nextRetryDelayInMilliseconds(retryContext: RetryContext) {
                        lastRetryCount = retryContext.previousRetryCount;
                        retryReason = retryContext.retryReason;
                        nextRetryDelayCalledPromise.resolve();
                        return 0;
                    },
                });

            hubConnection.onreconnecting(() => {
                onreconnectingCount++;
            });

            hubConnection.onreconnected(() => {
                onreconnectedCount++;
                reconnectedPromise.resolve();
            });

            hubConnection.onclose(() => {
                closeCount++;
            });

            const startPromise = hubConnection.start();
            // Manually complete handshake.
            connection.receive({});
            await startPromise;

            let replacedStartCalledPromise = new PromiseSource();
            connection.start = () => {
                replacedStartCalledPromise.resolve();
                return Promise.resolve();
            };

            const oncloseError = new Error("Connection lost 1");
            const oncloseError2 = new Error("Connection lost 2");

            // Typically this would be called by the transport
            connection.onclose!(oncloseError);

            await nextRetryDelayCalledPromise;
            nextRetryDelayCalledPromise = new PromiseSource();

            expect(hubConnection.state).toBe(HubConnectionState.Reconnecting);
            expect(lastRetryCount).toBe(0);
            expect(retryReason).toBe(oncloseError);
            expect(onreconnectingCount).toBe(1);
            expect(onreconnectedCount).toBe(0);
            expect(closeCount).toBe(0);

            await replacedStartCalledPromise;
            replacedStartCalledPromise = new PromiseSource();

            // Fail underlying connection during reconnect during handshake
            connection.onclose!(oncloseError2);

            await nextRetryDelayCalledPromise;

            expect(hubConnection.state).toBe(HubConnectionState.Reconnecting);
            expect(lastRetryCount).toBe(1);
            expect(retryReason).toBe(oncloseError2);
            expect(onreconnectingCount).toBe(1);
            expect(onreconnectedCount).toBe(0);
            expect(closeCount).toBe(0);

            await replacedStartCalledPromise;

            // Manually complete handshake.
            connection.receive({});

            await reconnectedPromise;

            expect(hubConnection.state).toBe(HubConnectionState.Connected);
            expect(lastRetryCount).toBe(1);
            expect(onreconnectingCount).toBe(1);
            expect(onreconnectedCount).toBe(1);
            expect(closeCount).toBe(0);

            await hubConnection.stop();

            expect(lastRetryCount).toBe(1);
            expect(onreconnectingCount).toBe(1);
            expect(onreconnectedCount).toBe(1);
            expect(closeCount).toBe(1);
        });
    });

    it("continues reconnecting state if invalid handshake response received", async () => {
        await VerifyLogger.run(async (logger) => {
            const reconnectedPromise = new PromiseSource();
            let nextRetryDelayCalledPromise = new PromiseSource();

            let lastRetryCount = 0;
            let onreconnectingCount = 0;
            let onreconnectedCount = 0;
            let closeCount = 0;

            // Disable autoHandshake in TestConnection
            const connection = new TestConnection(false);
            const hubConnection = HubConnection.create(connection, logger, new JsonHubProtocol(), {
                    nextRetryDelayInMilliseconds(retryContext: RetryContext) {
                        lastRetryCount = retryContext.previousRetryCount;
                        nextRetryDelayCalledPromise.resolve();
                        return 0;
                    },
                });

            hubConnection.onreconnecting(() => {
                onreconnectingCount++;
            });

            hubConnection.onreconnected(() => {
                onreconnectedCount++;
                reconnectedPromise.resolve();
            });

            hubConnection.onclose(() => {
                closeCount++;
            });

            const startPromise = hubConnection.start();
            // Manually complete handshake.
            connection.receive({});
            await startPromise;

            let replacedStartCalledPromise = new PromiseSource();
            connection.start = () => {
                replacedStartCalledPromise.resolve();
                return Promise.resolve();
            };

            // Typically this would be called by the transport
            connection.onclose!(new Error("Connection lost"));

            await nextRetryDelayCalledPromise;
            nextRetryDelayCalledPromise = new PromiseSource();

            expect(hubConnection.state).toBe(HubConnectionState.Reconnecting);
            expect(lastRetryCount).toBe(0);
            expect(onreconnectingCount).toBe(1);
            expect(onreconnectedCount).toBe(0);
            expect(closeCount).toBe(0);

            await replacedStartCalledPromise;
            replacedStartCalledPromise = new PromiseSource();

            // Manually fail handshake
            expect(() => connection.receive({ error: "invalid" })).toThrow("invalid");

            await nextRetryDelayCalledPromise;

            expect(hubConnection.state).toBe(HubConnectionState.Reconnecting);
            expect(lastRetryCount).toBe(1);
            expect(onreconnectingCount).toBe(1);
            expect(onreconnectedCount).toBe(0);
            expect(closeCount).toBe(0);

            await replacedStartCalledPromise;

            // Manually complete handshake.
            connection.receive({});

            await reconnectedPromise;

            expect(hubConnection.state).toBe(HubConnectionState.Connected);
            expect(lastRetryCount).toBe(1);
            expect(onreconnectingCount).toBe(1);
            expect(onreconnectedCount).toBe(1);
            expect(closeCount).toBe(0);

            await hubConnection.stop();

            expect(lastRetryCount).toBe(1);
            expect(onreconnectingCount).toBe(1);
            expect(onreconnectedCount).toBe(1);
            expect(closeCount).toBe(1);
        },
        "Server returned handshake error: invalid");
    });

    it("can be stopped while restarting the underlying connection", async () => {
        await VerifyLogger.run(async (logger) => {
            let onreconnectingCount = 0;
            let onreconnectedCount = 0;
            let closeCount = 0;

            const connection = new TestConnection();
            const hubConnection = HubConnection.create(connection, logger, new JsonHubProtocol(), new DefaultReconnectPolicy([0]));

            hubConnection.onreconnecting(() => {
                onreconnectingCount++;
            });

            hubConnection.onreconnected(() => {
                onreconnectedCount++;
            });

            hubConnection.onclose(() => {
                closeCount++;
            });

            await hubConnection.start();

            const stopCalledPromise = new PromiseSource();
            let stopPromise: Promise<void>;

            connection.start = () => {
                stopCalledPromise.resolve();
                stopPromise = hubConnection.stop();
                return Promise.resolve();
            };

            // Typically this would be called by the transport
            connection.onclose!(new Error("Connection lost"));

            await stopCalledPromise;
            await stopPromise!;

            expect(hubConnection.state).toBe(HubConnectionState.Disconnected);
            expect(onreconnectingCount).toBe(1);
            expect(onreconnectedCount).toBe(0);
            expect(closeCount).toBe(1);
        });
    });

    it("can be stopped during a restart handshake", async () => {
        await VerifyLogger.run(async (logger) => {
            const closedPromise = new PromiseSource();
            const nextRetryDelayCalledPromise = new PromiseSource();
            let onreconnectingCount = 0;
            let onreconnectedCount = 0;
            let closeCount = 0;

            // Disable autoHandshake in TestConnection
            const connection = new TestConnection(false);
            const hubConnection = HubConnection.create(connection, logger, new JsonHubProtocol(), {
                    nextRetryDelayInMilliseconds() {
                        nextRetryDelayCalledPromise.resolve();
                        return 0;
                    },
                });

            hubConnection.onreconnecting(() => {
                onreconnectingCount++;
            });

            hubConnection.onreconnected(() => {
                onreconnectedCount++;
                closedPromise.resolve();
            });

            hubConnection.onclose(() => {
                closeCount++;
            });

            const startPromise = hubConnection.start();
            // Manually complete handshake.
            connection.receive({});
            await startPromise;

            const replacedSendCalledPromise = new PromiseSource();
            connection.send = () => {
                replacedSendCalledPromise.resolve();
                return Promise.resolve();
            };

            // Typically this would be called by the transport
            connection.onclose!(new Error("Connection lost"));

            await nextRetryDelayCalledPromise;

            expect(hubConnection.state).toBe(HubConnectionState.Reconnecting);
            expect(onreconnectingCount).toBe(1);
            expect(onreconnectedCount).toBe(0);
            expect(closeCount).toBe(0);

            // Wait for the handshake to actually started. Right now, we're awaiting the 0ms delay.
            await replacedSendCalledPromise;

            await hubConnection.stop();

            expect(hubConnection.state).toBe(HubConnectionState.Disconnected);
            expect(onreconnectingCount).toBe(1);
            expect(onreconnectedCount).toBe(0);
            expect(closeCount).toBe(1);
        });
    });

    it("can be stopped during a reconnect delay", async () => {
        await VerifyLogger.run(async (logger) => {
            const closedPromise = new PromiseSource();
            const nextRetryDelayCalledPromise = new PromiseSource();
            let onreconnectingCount = 0;
            let onreconnectedCount = 0;
            let closeCount = 0;

            const connection = new TestConnection();
            const hubConnection = HubConnection.create(connection, logger, new JsonHubProtocol(), {
                    nextRetryDelayInMilliseconds() {
                        nextRetryDelayCalledPromise.resolve();
                        // 60s is hopefully longer than this test could ever take.
                        return 60 * 1000;
                    },
                });

            hubConnection.onreconnecting(() => {
                onreconnectingCount++;
            });

            hubConnection.onreconnected(() => {
                onreconnectedCount++;
                closedPromise.resolve();
            });

            hubConnection.onclose(() => {
                closeCount++;
            });

            await hubConnection.start();

            // Typically this would be called by the transport
            connection.onclose!(new Error("Connection lost"));

            await nextRetryDelayCalledPromise;

            expect(hubConnection.state).toBe(HubConnectionState.Reconnecting);
            expect(onreconnectingCount).toBe(1);
            expect(onreconnectedCount).toBe(0);
            expect(closeCount).toBe(0);

            await hubConnection.stop();

            expect(hubConnection.state).toBe(HubConnectionState.Disconnected);
            expect(onreconnectingCount).toBe(1);
            expect(onreconnectedCount).toBe(0);
            expect(closeCount).toBe(1);
        });
    });

    it("reconnect on close message if allowReconnect is true and auto reconnect is enabled", async () => {
        await VerifyLogger.run(async (logger) => {
            const connection = new TestConnection();
            const hubConnection = HubConnection.create(connection, logger, new JsonHubProtocol(), new DefaultReconnectPolicy());
            try {
                let isReconnecting = false;
                let reconnectingError: Error | undefined;

                hubConnection.onreconnecting((e) => {
                    isReconnecting = true;
                    reconnectingError = e;
                });

                await hubConnection.start();

                connection.receive({
                    allowReconnect: true,
                    error: "Error!",
                    type: MessageType.Close,
                });

                expect(isReconnecting).toEqual(true);
                expect(reconnectingError!.message).toEqual("Server returned an error on close: Error!");
            } finally {
                await hubConnection.stop();
            }
        });
    });

    it("stop on close message if allowReconnect is missing and auto reconnect is enabled", async () => {
        await VerifyLogger.run(async (logger) => {
            const connection = new TestConnection();
            const hubConnection = HubConnection.create(connection, logger, new JsonHubProtocol(), new DefaultReconnectPolicy());
            try {
                let isClosed = false;
                let closeError: Error | undefined;
                hubConnection.onclose((e) => {
                    isClosed = true;
                    closeError = e;
                });

                await hubConnection.start();

                connection.receive({
                    error: "Error!",
                    type: MessageType.Close,
                });

                expect(isClosed).toEqual(true);
                expect(closeError!.message).toEqual("Server returned an error on close: Error!");
            } finally {
                await hubConnection.stop();
            }
        });
    });

    it("can be stopped while restarting the underlying connection and negotiate throws", async () => {
        await VerifyLogger.run(async (logger) => {
            let onreconnectingCount = 0;
            let onreconnectedCount = 0;
            let closeCount = 0;

            const nextRetryDelayCalledPromise = new PromiseSource();

            const defaultConnectionId = "abc123";
            const defaultConnectionToken = "123abc";
            const defaultNegotiateResponse: INegotiateResponse = {
                availableTransports: [
                    { transport: "WebSockets", transferFormats: ["Text", "Binary"] },
                    { transport: "ServerSentEvents", transferFormats: ["Text"] },
                    { transport: "LongPolling", transferFormats: ["Text", "Binary"] },
                ],
                connectionId: defaultConnectionId,
                connectionToken: defaultConnectionToken,
                negotiateVersion: 1,
            };

            const startStarted = new PromiseSource();
            let negotiateCount = 0;

            const options: IHttpConnectionOptions = {
                WebSocket: TestWebSocket,
                httpClient: new TestHttpClient()
                    .on("POST", async () => {
                        ++negotiateCount;
                        if (negotiateCount === 1) {
                            return defaultNegotiateResponse;
                        }
                        startStarted.resolve();
                        return Promise.reject("Error with negotiate");
                    })
                    .on("GET", () => ""),
                logger,
            } as IHttpConnectionOptions;

            const connection = new HttpConnection("http://tempuri.org", options);
            const hubConnection = HubConnection.create(connection, logger, new JsonHubProtocol(), {
                nextRetryDelayInMilliseconds() {
                    nextRetryDelayCalledPromise.resolve();
                    return 0;
                },
            });

            hubConnection.onreconnecting(() => {
                onreconnectingCount++;
            });

            hubConnection.onreconnected(() => {
                onreconnectedCount++;
            });

            hubConnection.onclose(() => {
                closeCount++;
            });

            TestWebSocket.webSocketSet = new PromiseSource();
            const startPromise = hubConnection.start();
            await TestWebSocket.webSocketSet;
            await TestWebSocket.webSocket.openSet;
            TestWebSocket.webSocket.onopen(new TestEvent());
            TestWebSocket.webSocket.onmessage(new TestMessageEvent("{}\x1e"));

            await startPromise;
            TestWebSocket.webSocket.close();
            TestWebSocket.webSocketSet = new PromiseSource();

            await nextRetryDelayCalledPromise;

            expect(hubConnection.state).toBe(HubConnectionState.Reconnecting);
            expect(onreconnectingCount).toBe(1);
            expect(onreconnectedCount).toBe(0);
            expect(closeCount).toBe(0);

            await startStarted;
            await hubConnection.stop();

            expect(hubConnection.state).toBe(HubConnectionState.Disconnected);
            expect(onreconnectingCount).toBe(1);
            expect(onreconnectedCount).toBe(0);
            expect(closeCount).toBe(1);
        },
        "Failed to complete negotiation with the server: Error with negotiate",
<<<<<<< HEAD
        "Failed to start the connection: Error with negotiate");
=======
        "Failed to start the connection: Error: Failed to complete negotiation with the server: Error with negotiate");
>>>>>>> a5864bb1
    });
});<|MERGE_RESOLUTION|>--- conflicted
+++ resolved
@@ -878,10 +878,6 @@
             expect(closeCount).toBe(1);
         },
         "Failed to complete negotiation with the server: Error with negotiate",
-<<<<<<< HEAD
         "Failed to start the connection: Error with negotiate");
-=======
-        "Failed to start the connection: Error: Failed to complete negotiation with the server: Error with negotiate");
->>>>>>> a5864bb1
     });
 });