--- conflicted
+++ resolved
@@ -120,106 +120,6 @@
   jobs:
   - ${{ if or(eq(variables['System.TeamProject'], 'public'), in(variables['Build.Reason'], 'PullRequest')) }}:
     # Test jobs
-    - template: jobs/default-build.yml
-      parameters:
-        condition: ne(variables['SkipTests'], 'true')
-<<<<<<< HEAD
-        jobName: Windows_Templates_Test
-        jobDisplayName: "Test: Templates - Windows Server 2016 x64"
-        agentOs: Windows
-        isTestingJob: true
-        testRunTitle: Templates-$(AgentOsName)-$(BuildConfiguration)
-        steps:
-        - script: ./eng/build.cmd -ci -nobl -all -pack $(_InternalRuntimeDownloadArgs)
-          displayName: Build Repo
-        - script: ./src/ProjectTemplates/build.cmd -ci -nobl -noBuildRepoTasks -pack -NoRestore -noBuildNative -NoBuilddeps "/p:RunTemplateTests=true"
-          displayName: Pack Templates
-        - script: ./src/ProjectTemplates/build.cmd -ci -nobl -noBuildRepoTasks -test -NoRestore -NoBuild -NoBuilddeps "/p:RunTemplateTests=true"
-          displayName: Test Templates
-        artifacts:
-        - name: Windows_Test_Templates_Dumps
-          path: artifacts/dumps/
-          publishOnError: true
-          includeForks: true
-        - name: Windows_Test_Templates_Logs
-          path: artifacts/log/
-          publishOnError: true
-          includeForks: true
-        - name: Windows_Test_Templates_Results
-=======
-        jobName: Windows_Test
-        jobDisplayName: "Test: Windows Server 2016 x64"
-        agentOs: Windows
-        isTestingJob: true
-        # Just uploading artifacts/logs/ files can take 15 minutes. Doubling the cancel timeout for this job.
-        cancelTimeoutInMinutes: 30
-        buildArgs: -all -pack -test /p:SkipHelixReadyTests=true /p:SkipIISNewHandlerTests=true /p:SkipIISTests=true
-                   /p:SkipIISExpressTests=true /p:SkipIISNewShimTests=true /p:RunTemplateTests=false
-                   $(_InternalRuntimeDownloadArgs)
-        beforeBuild:
-        - powershell: "& ./src/Servers/IIS/tools/UpdateIISExpressCertificate.ps1; & ./src/Servers/IIS/tools/update_schema.ps1"
-          displayName: Setup IISExpress test certificates and schema
-        artifacts:
-        - name: Windows_Test_Dumps
-          path: artifacts/dumps/
-          publishOnError: true
-          includeForks: true
-        - name: Windows_Test_Logs
-          path: artifacts/log/
-          publishOnError: true
-          includeForks: true
-        - name: Windows_Test_Results
-          path: artifacts/TestResults/
-          publishOnError: true
-          includeForks: true
-
-    - template: jobs/default-build.yml
-      parameters:
-        condition: ne(variables['SkipTests'], 'true')
-        jobName: MacOS_Test
-        jobDisplayName: "Test: macOS 10.14"
-        agentOs: macOS
-        timeoutInMinutes: 240
-        isTestingJob: true
-        buildArgs: --all --test "/p:RunTemplateTests=false /p:SkipHelixReadyTests=true" $(_InternalRuntimeDownloadArgs)
-        beforeBuild:
-        - bash: "./eng/scripts/install-nginx-mac.sh"
-          displayName: Installing Nginx
-        artifacts:
-        - name: MacOS_Test_Logs
-          path: artifacts/log/
-          publishOnError: true
-          includeForks: true
-        - name: MacOS_Test_Results
-          path: artifacts/TestResults/
-          publishOnError: true
-          includeForks: true
-
-    - template: jobs/default-build.yml
-      parameters:
-        condition: ne(variables['SkipTests'], 'true')
-        jobName: Linux_Test
-        jobDisplayName: "Test: Ubuntu 18.04 x64"
-        agentOs: Linux
-        isTestingJob: true
-        useHostedUbuntu: false
-        buildArgs: --all --test "/p:RunTemplateTests=false /p:SkipHelixReadyTests=true" $(_InternalRuntimeDownloadArgs)
-        beforeBuild:
-        - bash: "./eng/scripts/install-nginx-linux.sh"
-          displayName: Installing Nginx
-        - bash: "echo fs.inotify.max_user_watches=524288 | sudo tee -a /etc/sysctl.conf && sudo sysctl -p"
-          displayName: Increase inotify limit
-        artifacts:
-        - name: Linux_Test_Logs
-          path: artifacts/log/
-          publishOnError: true
-          includeForks: true
-        - name: Linux_Test_Results
->>>>>>> 7a842b71
-          path: artifacts/TestResults/
-          publishOnError: true
-          includeForks: true
-
     # Helix x64
     - template: jobs/default-build.yml
       parameters:
