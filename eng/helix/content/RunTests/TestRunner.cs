--- conflicted
+++ resolved
@@ -211,12 +211,8 @@
             {
                 // Timeout test run 5 minutes before the Helix job would timeout
                 var cts = new CancellationTokenSource(Options.Timeout.Subtract(TimeSpan.FromMinutes(5)));
-<<<<<<< HEAD
                 var diagLog = Path.Combine(Environment.GetEnvironmentVariable("HELIX_WORKITEM_UPLOAD_ROOT"), "vstest.log");
-                var commonTestArgs = $"test {Options.Target} --diag:{diagLog} --logger:xunit --logger:\"console;verbosity=normal\" --blame \"CollectHangDump;TestTimeout=5m\"";
-=======
-                var commonTestArgs = $"test {Options.Target} --logger:xunit --logger:\"console;verbosity=normal\" --blame \"CollectHangDump;TestTimeout=15m\"";
->>>>>>> 302246df
+                var commonTestArgs = $"test {Options.Target} --diag:{diagLog} --logger:xunit --logger:\"console;verbosity=normal\" --blame \"CollectHangDump;TestTimeout=15m\"";
                 if (Options.Quarantined)
                 {
                     Console.WriteLine("Running quarantined tests.");
